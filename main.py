--- conflicted
+++ resolved
@@ -49,9 +49,6 @@
 
     LANG = lang
 
-<<<<<<< HEAD
-newspapers = ['diewelt', 'taz', 'spiegel', 'rheinischepost']
-=======
     if LANG == 'de':
         parties = ['DIE LINKE', 'BÜNDNIS 90/DIE GRÜNEN', 'SPD', 'CDU/CSU']
         newspapers = ['diewelt', 'taz', 'spiegel', 'rheinischepost', 'diezeit']
@@ -63,7 +60,6 @@
                 'PvdA', 'SGP', 'SP', 'VVD']
         newspapers = ['telegraaf', 'trouw', 'volkskrant']
         newspaper_leanings = ['eh', 'eh', 'eh']
->>>>>>> 16364202
 
 # convenient datastructure to hold training and test data
 Data = namedtuple('Data', ['X_train', 'X_test', 'y_train', 'y_test'])
